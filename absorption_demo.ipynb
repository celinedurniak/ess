--- conflicted
+++ resolved
@@ -108,7 +108,6 @@
    "cell_type": "markdown",
    "metadata": {},
    "source": [
-<<<<<<< HEAD
     "The correction dataset uses wavelengths units, so we need to convert it back to time-of-flight, as in the original sample."
    ]
   },
@@ -125,8 +124,6 @@
    "cell_type": "markdown",
    "metadata": {},
    "source": [
-=======
->>>>>>> c1968c6d
     "The absorption correction has been calculated to match the input dataset over bins ranging from"
    ]
   },
